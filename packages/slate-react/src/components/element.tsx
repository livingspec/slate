<<<<<<< HEAD
import React, { Fragment, useRef, useMemo } from 'react'
=======
import React, { useCallback } from 'react'
>>>>>>> b64af40c
import getDirection from 'direction'
import { Editor, Path, Node, Range, Element as SlateElement } from 'slate'

import Text from './text'
import useChildren from '../hooks/use-children'
import { useDecorations } from '../hooks/use-decorations'
import { ReactEditor, useSlateStatic, useReadOnly } from '..'
import {
  NODE_TO_ELEMENT,
  ELEMENT_TO_NODE,
  NODE_TO_PARENT,
  NODE_TO_INDEX,
  EDITOR_TO_KEY_TO_ELEMENT,
} from '../utils/weak-maps'
import { isDecoratorRangeListEqual } from '../utils/range-list'
import {
  RenderElementProps,
  RenderLeafProps,
  RenderPlaceholderProps,
} from './editable'

/**
 * Element.
 */

export interface ElementProps {
  decorations: Range[]
  element: SlateElement
  renderElement?: (props: RenderElementProps) => JSX.Element
  renderPlaceholder: (props: RenderPlaceholderProps) => JSX.Element
  renderLeaf?: (props: RenderLeafProps) => JSX.Element
  selection: Range | null
}

const Element = (props: ElementProps) => {
  const {
    decorations,
    element,
    renderElement = (p: RenderElementProps) => <DefaultElement {...p} />,
    renderPlaceholder,
    renderLeaf,
    selection,
  } = props
  const editor = useSlateStatic()
  const ds = useDecorations(element)
  const readOnly = useReadOnly()
  const isInline = editor.isInline(element)
  const key = ReactEditor.findKey(editor, element)
  const ref = useCallback(
    (ref: HTMLElement | null) => {
      // Update element-related weak maps with the DOM element ref.
      const KEY_TO_ELEMENT = EDITOR_TO_KEY_TO_ELEMENT.get(editor)
      if (ref) {
        KEY_TO_ELEMENT?.set(key, ref)
        NODE_TO_ELEMENT.set(element, ref)
        ELEMENT_TO_NODE.set(ref, element)
      } else {
        KEY_TO_ELEMENT?.delete(key)
        NODE_TO_ELEMENT.delete(element)
      }
    },
    [editor, key, element]
  )
  let children: React.ReactNode = useChildren({
    decorations: [...ds, ...decorations],
    node: element,
    renderElement,
    renderPlaceholder,
    renderLeaf,
    selection,
  })

  // Attributes that the developer must mix into the element in their
  // custom node renderer component.
  const attributes: {
    'data-slate-node': 'element'
    'data-slate-void'?: true
    'data-slate-inline'?: true
    contentEditable?: false
    dir?: 'rtl'
    ref: any
  } = {
    'data-slate-node': 'element',
    ref,
  }

  if (isInline) {
    attributes['data-slate-inline'] = true
  }

  // If it's a block node with inline children, add the proper `dir` attribute
  // for text direction.
  if (!isInline && Editor.hasInlines(editor, element)) {
    const text = Node.string(element)
    const dir = getDirection(text)

    if (dir === 'rtl') {
      attributes.dir = dir
    }
  }

  // If it's a void node, wrap the children in extra void-specific elements.
  if (Editor.isVoid(editor, element)) {
    attributes['data-slate-void'] = true

    if (!readOnly && isInline) {
      attributes.contentEditable = false
    }

    const Tag = isInline ? 'span' : 'div'
    const [[text]] = Node.texts(element)

    children = (
      <Tag
        data-slate-spacer
        style={{
          height: '0',
          color: 'transparent',
          outline: 'none',
          position: 'absolute',
        }}
      >
        <Text
          renderPlaceholder={renderPlaceholder}
          decorations={[]}
          isLast={false}
          parent={element}
          text={text}
        />
      </Tag>
    )

    NODE_TO_INDEX.set(text, 0)
    NODE_TO_PARENT.set(text, element)
  }

  return renderElement({ attributes, children, element })
}

const MemoizedElement = React.memo(
  Element,
  (prev, next) =>
    prev.element === next.element &&
    prev.renderElement === next.renderElement &&
    prev.renderLeaf === next.renderLeaf &&
    isDecoratorRangeListEqual(prev.decorations, next.decorations) &&
    (prev.selection === next.selection ||
      (!!prev.selection &&
        !!next.selection &&
        Range.equals(prev.selection, next.selection)))
)

/**
 * The default element renderer.
 */

export const DefaultElement = (props: RenderElementProps) => {
  const { attributes, children, element } = props
  const editor = useSlateStatic()
  const Tag = editor.isInline(element) ? 'span' : 'div'
  return (
    <Tag {...attributes} style={{ position: 'relative' }}>
      {children}
    </Tag>
  )
}

export default MemoizedElement<|MERGE_RESOLUTION|>--- conflicted
+++ resolved
@@ -1,8 +1,4 @@
-<<<<<<< HEAD
-import React, { Fragment, useRef, useMemo } from 'react'
-=======
-import React, { useCallback } from 'react'
->>>>>>> b64af40c
+import React, { Fragment, useCallback, useRef, useMemo } from 'react'
 import getDirection from 'direction'
 import { Editor, Path, Node, Range, Element as SlateElement } from 'slate'
 
