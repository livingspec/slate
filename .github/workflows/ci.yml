name: CI

on:
  - push
  - pull_request

jobs:
  ci:
    name: ${{ matrix.command }}
    runs-on: ubuntu-latest
    strategy:
      matrix:
        command:
          - 'test'
          - 'test:integration'
          - 'lint:eslint'
          - 'lint:prettier'
          - 'lint:typescript'
    steps:
      - name: Checkout repo
        uses: actions/checkout@v2

      - name: Setup node
        uses: actions/setup-node@v2
        with:
<<<<<<< HEAD
          node-version: 16
=======
          node-version: 16.x
>>>>>>> 111f8ca9
          cache: yarn
          key: node16

      - name: Run ${{ matrix.command }}
        run: yarn && yarn build && yarn ${{ matrix.command }}
        env:
          CI: true<|MERGE_RESOLUTION|>--- conflicted
+++ resolved
@@ -23,11 +23,7 @@
       - name: Setup node
         uses: actions/setup-node@v2
         with:
-<<<<<<< HEAD
-          node-version: 16
-=======
           node-version: 16.x
->>>>>>> 111f8ca9
           cache: yarn
           key: node16
 
